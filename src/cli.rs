use cargo::{
    core::{package::Package, Verbosity, Workspace},
    util::{
        config::Config as CargoConfig,
        interning::InternedString,
    },
};
use flexi_logger::Logger;
use log::trace;
use regex::Regex;
use semver::{Identifier, Version};
use std::{error::Error, fs, path::PathBuf, str::FromStr};
use structopt::clap::arg_enum;
use structopt::StructOpt;
use toml_edit::Value;

use crate::commands;

fn parse_identifiers(src: &str) -> Identifier {
    Identifier::AlphaNumeric(src.to_owned())
}
fn parse_regex(src: &str) -> Result<Regex, String> {
    Regex::new(src).map_err(|e| format!("Parsing Regex failed: {:}", e))
}

arg_enum! {
    #[derive(Debug, PartialEq)]
    pub enum GenerateReadmeMode {
        // Generate Readme only if it is missing.
        IfMissing,
        // Generate Readme & append to existing file.
        Append,
        // Generate Readme & overwrite existing file.
        Overwrite,
    }
}

#[derive(StructOpt, Debug)]
pub struct PackageSelectOptions {
    /// Only use the specfic set of packages
    ///
    /// Apply only to the packages named as defined. This is mutually exclusive with skip and ignore-version-pre.
    /// Default: []
    #[structopt(short, long, parse(from_str))]
    pub packages: Vec<InternedString>,
    /// Skip the package names matching ...
    ///
    /// Provide one or many regular expression that, if the package name matches, means we skip that package.
    /// Mutually exclusive with `--package`
    #[structopt(short, long, parse(try_from_str = parse_regex))]
    pub skip: Vec<Regex>,
    /// Ignore version pre-releases
    ///
    /// Skip if the SemVer pre-release field is any of the listed. Mutually exclusive with `--package`
    #[structopt(short = "i", long="ignore-pre-version", parse(from_str = parse_identifiers))]
    pub ignore_pre_version: Vec<Identifier>,
    /// Ignore whether `publish` is set.
    ///
    /// If nothing else is specified `publish = true` is assumed for every package. If publish
    /// is set to false or any registry, it is ignore by default. If you want to include it
    /// regardless, set this flag.
    #[structopt(long = "ignore-publish")]
    ignore_publish: bool,
    /// Automatically detect the packages, which changed compared to the given git commit.
    ///
    /// Compares the current git `head` to the reference given, identifies which files changed
    /// and attempts to identify the packages and its dependents through that mechanism. You
    /// can use any `tag`, `branch` or `commit`, but you must be sure it is available
    /// (and up to date) locally.
    #[structopt(short = "c", long="changed-since")]
    pub changed_since: String,
}

#[derive(StructOpt, Debug)]
pub enum VersionCommand {
    /// Pick pre-releases and put them to release mode.
    Release {
        #[structopt(flatten)]
        pkg_opts: PackageSelectOptions,
        /// Force an update of dependencies
        ///
        /// Hard set to the new version, do not check whether the given one still matches
        #[structopt(long = "force-update")]
        force_update: bool,
    },
    /// Increase the pre-release suffix, keep prefix, set to `.1` if no suffix is present
    BumpPre {
        #[structopt(flatten)]
        pkg_opts: PackageSelectOptions,
        /// Force an update of dependencies
        ///
        /// Hard set to the new version, do not check whether the given one still matches
        #[structopt(long = "force-update")]
        force_update: bool,
    },
    /// Increase the patch version, unset prerelease
    BumpPatch {
        #[structopt(flatten)]
        pkg_opts: PackageSelectOptions,
        /// Force an update of dependencies
        ///
        /// Hard set to the new version, do not check whether the given one still matches
        #[structopt(long = "force-update")]
        force_update: bool,
    },
    /// Increase the minor version, unset prerelease and patch
    BumpMinor {
        #[structopt(flatten)]
        pkg_opts: PackageSelectOptions,
        /// Force an update of dependencies
        ///
        /// Hard set to the new version, do not check whether the given one still matches
        #[structopt(long = "force-update")]
        force_update: bool,
    },
    /// Increase the major version, unset prerelease, minor and patch
    BumpMajor {
        #[structopt(flatten)]
        pkg_opts: PackageSelectOptions,
        /// Force an update of dependencies
        ///
        /// Hard set to the new version, do not check whether the given one still matches
        #[structopt(long = "force-update")]
        force_update: bool,
    },
    /// Hard set version to given string
    Set {
        #[structopt(flatten)]
        pkg_opts: PackageSelectOptions,
        /// Set to a specific Version
        version: Version,
        /// Force an update of dependencies
        ///
        /// Hard set to the new version, do not check whether the given one still matches
        #[structopt(long = "force-update")]
        force_update: bool,
    },
    /// Set the pre-release to string
    SetPre {
        #[structopt(flatten)]
        pkg_opts: PackageSelectOptions,
        /// The string to set the pre-release to
        #[structopt(parse(from_str = parse_identifiers))]
        pre: Identifier,
        /// Force an update of dependencies
        ///
        /// Hard set to the new version, do not check whether the given one still matches
        #[structopt(long = "force-update")]
        force_update: bool,
    },
    /// Set the metadata to string
    SetBuild {
        #[structopt(flatten)]
        pkg_opts: PackageSelectOptions,
        /// The specific metadata to set to
        #[structopt(parse(from_str = parse_identifiers))]
        meta: Identifier,
        /// Force an update of dependencies
        ///
        /// Hard set to the new version, do not check whether the given one still matches
        #[structopt(long = "force-update")]
        force_update: bool,
    },
}

#[derive(StructOpt, Debug)]
pub enum Command {
    /// Set a field in all manifests
    ///
    /// Go through all matching crates and set the field name to value.
    /// Add the field if it doesn't exists yet.
    Set {
        #[structopt(flatten)]
        pkg_opts: PackageSelectOptions,
        /// The root key table to look the key up in
        #[structopt(short, long, default_value = "package")]
        root_key: String,
        /// Name of the field
        name: String,
        /// Value to set it, too
        value: String,
    },
    /// Rename a package
    ///
    /// Update the internally used references to the package by adding an `package = ` entry
    /// to the dependencies.
    Rename {
        /// Name of the field
        old_name: String,
        /// Value to set it, too
        new_name: String,
    },
    /// Messing with versioning
    ///
    /// Change versions as requested, then update all package's dependencies
    /// to ensure they are still matching
    Version {
        #[structopt(subcommand)]
        cmd: VersionCommand,
    },
    /// Add owners for a lot of crates
    ///
    ///
    AddOwner {
        #[structopt(flatten)]
        pkg_opts: PackageSelectOptions,
        /// Owner to add to the packages
        owner: String,
        // the token to use for uploading
        #[structopt(long, env = "CRATES_TOKEN", hide_env_values = true)]
        token: Option<String>,
    },
    /// Deactivate the `[dev-dependencies]`
    ///
    /// Go through the workspace and remove the `[dev-dependencies]`-section from the package
    /// manifest for all packages matching.
    DeDevDeps {
        #[structopt(flatten)]
        pkg_opts: PackageSelectOptions,
    },
    /// Check the package(s) for unused dependencies
    ///
    CleanDeps {
        #[structopt(flatten)]
        pkg_opts: PackageSelectOptions,
        /// Do only check if you'd clean up.
        ///
        /// Abort if you found unused dependencies
        #[structopt(long = "check")]
        check_only: bool,
    },
    /// Calculate the packages and the order in which to release
    ///
    /// Go through the members of the workspace and calculate the dependency tree. Halt early
    /// if any circles are found
    ToRelease {
        /// Do not disable dev-dependencies
        ///
        /// By default we disable dev-dependencies before the run.
        #[structopt(long = "include-dev-deps")]
        include_dev: bool,
        #[structopt(flatten)]
        pkg_opts: PackageSelectOptions,
    },
    /// Check whether crates can be packaged
    ///
    /// Package the selected packages, then check the packages can be build with
    /// the packages as dependencies as to be released.
    Check {
        /// Do not disable dev-dependencies
        ///
        /// By default we disable dev-dependencies before the run.
        #[structopt(long = "include-dev-deps")]
        include_dev: bool,
        #[structopt(flatten)]
        pkg_opts: PackageSelectOptions,
        /// Actually build the package
        ///
        /// By default, this only runs `cargo check` against the package
        /// build. Set this flag to have it run an actual `build` instead.
        #[structopt(long = "build")]
        build: bool,
        /// Generate & verify whether the Readme file has changed.
        ///
        /// When enabled, this will generate a Readme file from
        /// the crate's doc comments (using cargo-readme), and
        /// check whether the existing Readme (if any) matches.
        #[structopt(long = "check-readme")]
        check_readme: bool,
    },
    /// Generate Readme files
    ///
    /// Generate Readme files for the selected packges, based
    /// on the crates' doc comments.
    #[cfg(feature = "gen-readme")]
    GenReadme {
        #[structopt(flatten)]
        pkg_opts: PackageSelectOptions,
        /// Generate readme file for package.
        ///
        /// Depending on the chosen option, this will generate a Readme
        /// file from the crate's doc comments (using cargo-readme).
        #[structopt(long = "readme-mode")]
        #[structopt(
            possible_values = &GenerateReadmeMode::variants(),
            case_insensitive = true
        )]
        readme_mode: GenerateReadmeMode,
        // add template, dry-run
    },
    /// Unleash 'em dragons
    ///
    /// Package all selected crates, check them and attempt to publish them.
    EmDragons {
        /// Do not disable dev-dependencies
        ///
        /// By default we disable dev-dependencies before the run.
        #[structopt(long = "include-dev-deps")]
        include_dev: bool,
        #[structopt(flatten)]
        pkg_opts: PackageSelectOptions,
        /// Actually build the package in check
        ///
        /// By default, this only runs `cargo check` against the package
        /// build. Set this flag to have it run an actual `build` instead.
        #[structopt(long = "build")]
        build: bool,
        /// dry run
        #[structopt(long = "dry-run")]
        dry_run: bool,
        /// dry run
        #[structopt(long = "no-check")]
        no_check: bool,
        /// Ensure we have the owner set as well
        #[structopt(long = "owner")]
        add_owner: Option<String>,
        // the token to use for uploading
        #[structopt(long, env = "CRATES_TOKEN", hide_env_values = true)]
        token: Option<String>,
        /// Generate & verify whether the Readme file has changed.
        ///
        /// When enabled, this will generate a Readme file from
        /// the crate's doc comments (using cargo-readme), and
        /// check whether the existing Readme (if any) matches.
        #[structopt(long = "check-readme")]
        check_readme: bool,
    },
}

#[derive(Debug, StructOpt)]
#[structopt(
    name = "cargo-unleash",
    about = "Release the crates of this massiv monorepo"
)]
pub struct Opt {
    /// The path to workspace manifest
    ///
    /// Can either be the folder if the file is named `Cargo.toml` or the path
    /// to the specific `.toml`-manifest to load as the cargo workspace.
    #[structopt(short = "m", long, parse(from_os_str), default_value = "./")]
    pub manifest_path: PathBuf,
    /// Specify the log levels.
    #[structopt(long = "log", short = "l", default_value = "warn")]
    pub log: String,
    /// Show verbose cargo output
    #[structopt(long = "verbose", short = "v")]
    pub verbose: bool,

    #[structopt(subcommand)]
    pub cmd: Command,
}

fn make_pkg_predicate(args: PackageSelectOptions) -> Result<Box<dyn Fn(&Package) -> bool>, String> {
    let PackageSelectOptions {
        packages,
        skip,
        ignore_pre_version,
        ignore_publish,
        changed_since,
    } = args;

<<<<<<< HEAD
    if !packages.is_empty() {
        if !skip.is_empty() || !ignore_pre_version.is_empty() {
            return Err(
                "-p/--packages is mutually exlusive to using -s/--skip and -i/--ignore-version-pre"
                    .into(),
            );
        }
        if changed_since.len() != 0 {
            return Err(
                "-p/--packages is mutually exlusive to using -c/--changed-since"
                    .into(),
            );
        }
    }

    if changed_since.len() != 0 {
        if !skip.is_empty() || !ignore_pre_version.is_empty() {
            return Err(
                "-c/--changed-since is mutually exlusive to using -s/--skip and -i/--ignore-version-pre"
                    .into(),
            );
        }
=======
    if !packages.is_empty() && (!skip.is_empty() || !ignore_pre_version.is_empty()) {
        return Err(
            "-p/--packages is mutually exlusive to using -s/--skip and -i/--ignore-version-pre"
                .into(),
        );
>>>>>>> f8eeefce
    }


    let publish = move |p: &Package| {
        let publ = if ignore_publish {
            true
        } else if let Some(v) = p.publish() {
            !v.is_empty()
        } else {
            true
        };
        trace!("{:}.publish={}", p.name(), publ);
        publ
    };



    if !packages.is_empty() {
        trace!("going for matching against {:?}", packages);
        return Ok(Box::new(move |p: &Package| {
            publish(p) && packages.contains(&p.name())
        }));
    }

    if !skip.is_empty() || !ignore_pre_version.is_empty() {
        return Ok(Box::new(move |p: &Package| {
            if !publish(p) {
                return false;
            }
            let name = p.name();
            if skip.iter().any(|r| r.is_match(&name)) {
                return false;
            }
            if p.version().is_prerelease() {
                for pre in &p.version().pre {
                    if ignore_pre_version.contains(&pre) {
                        return false;
                    }
                }
            }
            true
        }));
    }

    Ok(Box::new(publish))
}

fn verify_readme_feature() -> Result<(), String> {
    if cfg!(feature = "gen-readme") {
        Ok(())
    } else {
        Err("Readme related functionalities not available. Please re-install with gen-readme feature.".to_owned())
    }
}

pub fn run(args: Opt) -> Result<(), Box<dyn Error>> {
    let _ = Logger::with_str(args.log.clone()).start();
    let c = CargoConfig::default().expect("Couldn't create cargo config");
    c.shell().set_verbosity(if args.verbose {
        Verbosity::Verbose
    } else {
        Verbosity::Normal
    });

    let root_manifest = {
        let mut path = args.manifest_path.clone();
        if path.is_dir() {
            path = path.join("Cargo.toml")
        }
        fs::canonicalize(path)?
    };

    let maybe_patch = |shouldnt_patch, predicate: &dyn Fn(&Package) -> bool| {
        if shouldnt_patch {
            return Ok(());
        }

        c.shell()
            .status("Preparing", "Disabling Dev Dependencies")?;

        let ws = Workspace::new(&root_manifest, &c)
            .map_err(|e| format!("Reading workspace {:?} failed: {:}", root_manifest, e))?;
        commands::deactivate_dev_dependencies(
            ws.members()
                .filter(|p| predicate(p) && c.shell().status("Patching", p.name()).is_ok()),
        )
    };

    match args.cmd {
        Command::CleanDeps {
            pkg_opts,
            check_only,
        } => {
            let predicate = make_pkg_predicate(pkg_opts)?;
            let ws = Workspace::new(&root_manifest, &c)
                .map_err(|e| format!("Reading workspace {:?} failed: {:}", root_manifest, e))?;
            commands::clean_up_unused_dependencies(&ws, predicate, check_only)
        }
        Command::AddOwner {
            owner,
            token,
            pkg_opts,
        } => {
            let predicate = make_pkg_predicate(pkg_opts)?;
            let ws = Workspace::new(&root_manifest, &c)
                .map_err(|e| format!("Reading workspace {:?} failed: {:}", root_manifest, e))?;
            for pkg in ws.members().filter(|p| predicate(p)) {
                commands::add_owner(ws.config(), &pkg, owner.clone(), token.clone())?;
            }
            Ok(())
        }
        Command::Set {
            root_key,
            name,
            value,
            pkg_opts,
        } => {
            if name == "name" {
                return Err("To change the name please use the rename command!".into());
            }
            let predicate = make_pkg_predicate(pkg_opts)?;
            let type_value = {
                if let Ok(v) = bool::from_str(&value) {
                    Value::from(v)
                } else if let Ok(v) = i64::from_str(&value) {
                    Value::from(v)
                } else {
                    Value::from(value)
                }
            };

            let ws = Workspace::new(&root_manifest, &c)
                .map_err(|e| format!("Reading workspace {:?} failed: {:}", root_manifest, e))?;
            commands::set_field(
                ws.members()
                    .filter(|p| predicate(p) && c.shell().status("Setting on", p.name()).is_ok()),
                root_key,
                name,
                type_value,
            )
        }
        Command::Rename { old_name, new_name } => {
            let predicate = |p: &Package| p.name().to_string().trim() == old_name;
            let renamer = |_p: &Package| Some(new_name.clone());

            let ws = Workspace::new(&root_manifest, &c)
                .map_err(|e| format!("Reading workspace {:?} failed: {:}", root_manifest, e))?;
            commands::rename(&ws, predicate, renamer)
        }
        Command::Version { cmd } => {
            let ws = Workspace::new(&root_manifest, &c)
                .map_err(|e| format!("Reading workspace {:?} failed: {:}", root_manifest, e))?;
            match cmd {
                VersionCommand::Set {
                    pkg_opts,
                    force_update,
                    version,
                } => {
                    let predicate = make_pkg_predicate(pkg_opts)?;
                    commands::set_version(
                        &ws,
                        |p| predicate(p),
                        |_| Some(version.clone()),
                        force_update,
                    )
                }
                VersionCommand::BumpPre {
                    pkg_opts,
                    force_update,
                } => {
                    let predicate = make_pkg_predicate(pkg_opts)?;
                    commands::set_version(
                        &ws,
                        |p| predicate(p),
                        |p| {
                            let mut v = p.version().clone();
                            if v.pre.is_empty() {
                                v.pre = vec![Identifier::Numeric(1)]
                            } else {
                                match v.pre.pop() {
                                    Some(Identifier::Numeric(num)) => {
                                        v.pre.push(Identifier::Numeric(num + 1))
                                    }
                                    Some(Identifier::AlphaNumeric(pre)) => {
                                        v.pre.push(Identifier::AlphaNumeric(pre));
                                        v.pre.push(Identifier::Numeric(1));
                                    }
                                    _ => unreachable!("There is a last item"),
                                }
                            }
                            Some(v)
                        },
                        force_update,
                    )
                }
                VersionCommand::BumpPatch {
                    pkg_opts,
                    force_update,
                } => {
                    let predicate = make_pkg_predicate(pkg_opts)?;
                    commands::set_version(
                        &ws,
                        |p| predicate(p),
                        |p| {
                            let mut v = p.version().clone();
                            v.pre = Vec::new();
                            v.increment_patch();
                            Some(v)
                        },
                        force_update,
                    )
                }
                VersionCommand::BumpMinor {
                    pkg_opts,
                    force_update,
                } => {
                    let predicate = make_pkg_predicate(pkg_opts)?;
                    commands::set_version(
                        &ws,
                        |p| predicate(p),
                        |p| {
                            let mut v = p.version().clone();
                            v.pre = Vec::new();
                            v.increment_minor();
                            Some(v)
                        },
                        force_update,
                    )
                }
                VersionCommand::BumpMajor {
                    pkg_opts,
                    force_update,
                } => {
                    let predicate = make_pkg_predicate(pkg_opts)?;
                    commands::set_version(
                        &ws,
                        |p| predicate(p),
                        |p| {
                            let mut v = p.version().clone();
                            v.pre = Vec::new();
                            v.increment_major();
                            Some(v)
                        },
                        force_update,
                    )
                }
                VersionCommand::SetPre {
                    pre,
                    pkg_opts,
                    force_update,
                } => {
                    let predicate = make_pkg_predicate(pkg_opts)?;
                    commands::set_version(
                        &ws,
                        |p| predicate(p),
                        |p| {
                            let mut v = p.version().clone();
                            v.pre = vec![pre.clone()];
                            Some(v)
                        },
                        force_update,
                    )
                }
                VersionCommand::SetBuild {
                    meta,
                    pkg_opts,
                    force_update,
                } => {
                    let predicate = make_pkg_predicate(pkg_opts)?;
                    commands::set_version(
                        &ws,
                        |p| predicate(p),
                        |p| {
                            let mut v = p.version().clone();
                            v.build = vec![meta.clone()];
                            Some(v)
                        },
                        force_update,
                    )
                }
                VersionCommand::Release {
                    pkg_opts,
                    force_update,
                } => {
                    let predicate = make_pkg_predicate(pkg_opts)?;
                    commands::set_version(
                        &ws,
                        |p| predicate(p),
                        |p| {
                            let mut v = p.version().clone();
                            v.pre = vec![];
                            v.build = vec![];
                            Some(v)
                        },
                        force_update,
                    )
                }
            }
        }
        Command::DeDevDeps { pkg_opts } => maybe_patch(false, &make_pkg_predicate(pkg_opts)?),
        Command::ToRelease {
            include_dev,
            pkg_opts,
        } => {
            let predicate = make_pkg_predicate(pkg_opts)?;
            maybe_patch(include_dev, &predicate)?;

            let ws = Workspace::new(&root_manifest, &c)
                .map_err(|e| format!("Reading workspace {:?} failed: {:}", root_manifest, e))?;
            let packages = commands::packages_to_release(&ws, predicate)?;
            println!(
                "{:}",
                packages
                    .iter()
                    .map(|p| format!("{} ({})", p.name(), p.version()))
                    .collect::<Vec<String>>()
                    .join(", ")
            );

            Ok(())
        }
        Command::Check {
            include_dev,
            build,
            pkg_opts,
            check_readme,
        } => {
            if check_readme {
                verify_readme_feature()?;
            }

            let predicate = make_pkg_predicate(pkg_opts)?;
            maybe_patch(include_dev, &predicate)?;

            let ws = Workspace::new(&root_manifest, &c)
                .map_err(|e| format!("Reading workspace {:?} failed: {:}", root_manifest, e))?;
            let packages = commands::packages_to_release(&ws, predicate)?;

            commands::check(&packages, &ws, build, check_readme)
        }
        #[cfg(feature = "gen-readme")]
        Command::GenReadme {
            pkg_opts,
            readme_mode,
        } => {
            let predicate = make_pkg_predicate(pkg_opts)?;
            maybe_patch(false, &predicate)?;

            let ws = Workspace::new(&root_manifest, &c)
                .map_err(|e| format!("Reading workspace {:?} failed: {:}", root_manifest, e))?;
            let packages = commands::packages_to_release(&ws, predicate)?;

            commands::gen_all_readme(packages, &ws, readme_mode)
        }
        Command::EmDragons {
            dry_run,
            no_check,
            token,
            include_dev,
            add_owner,
            build,
            pkg_opts,
            check_readme,
        } => {
            let predicate = make_pkg_predicate(pkg_opts)?;
            maybe_patch(include_dev, &predicate)?;

            let ws = Workspace::new(&root_manifest, &c)
                .map_err(|e| format!("Reading workspace {:?} failed: {:}", root_manifest, e))?;

            let packages = commands::packages_to_release(&ws, predicate)?;

            if !no_check {
                if check_readme {
                    verify_readme_feature()?;
                }

                commands::check(&packages, &ws, build, check_readme)?;
            }

            ws.config().shell().status(
                "Releasing",
                &packages
                    .iter()
                    .map(|p| format!("{} ({})", p.name(), p.version()))
                    .collect::<Vec<String>>()
                    .join(", "),
            )?;

            commands::release(packages, ws, dry_run, token, add_owner)
        }
    }
}<|MERGE_RESOLUTION|>--- conflicted
+++ resolved
@@ -359,7 +359,6 @@
         changed_since,
     } = args;
 
-<<<<<<< HEAD
     if !packages.is_empty() {
         if !skip.is_empty() || !ignore_pre_version.is_empty() {
             return Err(
@@ -382,13 +381,6 @@
                     .into(),
             );
         }
-=======
-    if !packages.is_empty() && (!skip.is_empty() || !ignore_pre_version.is_empty()) {
-        return Err(
-            "-p/--packages is mutually exlusive to using -s/--skip and -i/--ignore-version-pre"
-                .into(),
-        );
->>>>>>> f8eeefce
     }
 
 
